--- conflicted
+++ resolved
@@ -60,88 +60,38 @@
     int dimension
   ) override
   {
-    HNSWmetric.reset(nullptr);
-    HNSWmatcher.reset(nullptr);
-    
+    HNSW_metric_.reset(nullptr);
+    HNSW_matcher_.reset(nullptr);
     if (nbRows < 1)
-<<<<<<< HEAD
-    {
-      HNSW_metric_.reset(nullptr);
-      HNSW_matcher_.reset(nullptr);  
-=======
       return false;
       
     // Returns early if DistanceType is not supported.
     // This avoids the case where HNSWmetric is null, which causes an error when 
     // HNSWmatcher initializes.
-    std::set<std::type_index> allowed_distance_types = {
+    const std::set<std::type_index> allowed_distance_types = {
         typeid(int), typeid(float)};
     const std::type_index distance_type(typeid(DistanceType));
 
     if (allowed_distance_types.find(distance_type) == allowed_distance_types.end()) {
       std::cerr << "HNSW matcher: this type of distance is not handled Yet" << std::endl;
->>>>>>> 36e45fcd
       return false;
     }
 
     dimension_ = dimension;
 
     // Here this is tricky since there is no specialization
-<<<<<<< HEAD
-    switch (MetricType)
-    {
-    case  HNSWMETRIC::L1_HNSW:
-      if (typeid(DistanceType) == typeid(int)) {
-        HNSW_metric_.reset(dynamic_cast<SpaceInterface<DistanceType> *>(new custom_hnsw::L1SpaceInteger(dimension)));
-      } else {
-        std::cerr << "HNSWL1 matcher: this type of feature is not handled" << std::endl;
-        return false;
-      }
-      break;
-    case  HNSWMETRIC::L2_HNSW:
-      if (typeid(DistanceType) == typeid(int)) {
-        HNSW_metric_.reset(dynamic_cast<SpaceInterface<DistanceType> *>(new L2SpaceI(dimension)));
-      } else
-      if (typeid(DistanceType) == typeid(float)) {
-        HNSW_metric_.reset(dynamic_cast<SpaceInterface<DistanceType> *>(new L2Space(dimension)));
-      } else {
-        std::cerr << "HNSWL2 matcher: this type of feature is not handled" << std::endl;
-        return false;
-      }
-      break;
-    case  HNSWMETRIC::HAMMING_HNSW:
-      if (typeid(DistanceType) == typeid(unsigned int)) {
-        HNSW_metric_.reset(dynamic_cast<SpaceInterface<DistanceType> *>(new custom_hnsw::HammingSpace<uint8_t>(dimension)));
-      } else {
-        std::cerr << "HNSWHAMMING matcher: this type of feature is not handled" << std::endl;
-        return false;
-      }
-      break;
-    default:
-        std::cerr << "HNSW matcher: this type of distance is not handled yet" << std::endl;
-        return false;  
-      break;
+    if (distance_type == typeid(int)) {
+      HNSW_metric_.reset(dynamic_cast<SpaceInterface<DistanceType> *>(new L2SpaceI(dimension)));
+    } else if (distance_type == typeid(float)) {
+      HNSW_metric_.reset(dynamic_cast<SpaceInterface<DistanceType> *>(new L2Space(dimension)));
     }
 
-    HNSW_matcher_.reset(new HierarchicalNSW<DistanceType>(HNSW_metric_.get(), nbRows, 16, 100) );
-    
-    // add a first point...
-    HNSW_matcher_->addPoint(static_cast<const void *>(dataset), static_cast<size_t>(0));
-    //...and the others in parallel
-=======
-    if (distance_type == typeid(int)) {
-      HNSWmetric.reset(dynamic_cast<SpaceInterface<DistanceType> *>(new L2SpaceI(dimension)));
-    } else if (distance_type == typeid(float)) {
-      HNSWmetric.reset(dynamic_cast<SpaceInterface<DistanceType> *>(new L2Space(dimension)));
-    }
+    HNSW_matcher_->reset(new HierarchicalNSW<DistanceType>(HNSW_metric_.get(), nbRows, 16, 100) );
+    HNSW_matcher_->setEf(16);
 
-    HNSWmatcher.reset(new HierarchicalNSW<DistanceType>(HNSWmetric.get(), nbRows, 16, 100) );
-    HNSWmatcher->setEf(16);
-    
     // add first point..
-    HNSWmatcher->addPoint((void *)(dataset), (size_t) 0);
+    HNSW_matcher_->addPoint((void *)(dataset), (size_t) 0);
     //...and the other in //
->>>>>>> 36e45fcd
     #ifdef OPENMVG_USE_OPENMP
     #pragma omp parallel for
     #endif
@@ -201,10 +151,10 @@
       return false;
     // EfSearch parameter could not be < NN.
     // -
-    // For vectors with dimensionality of approx. 64-128 and for 2 NNs, 
+    // For vectors with dimensionality of approx. 64-128 and for 2 NNs,
     // EfSearch = 16 produces good results in conjonction with other parameters fixed in this file (EfConstruct = 16, M = 100).
     // But nothing has been evaluated on our side for lower / higher dimensionality and for a higher number of NNs.
-    // So for now and for NN > 2, EfSearch is fixed to 2 * NNs without a good a priori knowledge. 
+    // So for now and for NN > 2, EfSearch is fixed to 2 * NNs without a good a priori knowledge.
     // A good value for EfSearch could really depends on the two other parameters (EfConstruct / M).
     if (NN <= 2) {
       HNSW_matcher_->setEf(16);
