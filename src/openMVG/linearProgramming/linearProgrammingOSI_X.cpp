--- conflicted
+++ resolved
@@ -25,11 +25,7 @@
 
 bool OSI_X_SolverWrapper::setup(const LP_Constraints & cstraints) //cstraints <-> constraints
 {
-<<<<<<< HEAD
-  if ( !si )
-=======
   if (!si)
->>>>>>> 685f8d02
   {
     OPENMVG_LOG_ERROR << "No solver is allocated";
     return false;
@@ -116,11 +112,7 @@
 
 bool OSI_X_SolverWrapper::setup(const LP_Constraints_Sparse & cstraints) //cstraints <-> constraints
 {
-<<<<<<< HEAD
-  if ( !si )
-=======
   if (!si)
->>>>>>> 685f8d02
   {
     OPENMVG_LOG_ERROR << "No solver is allocated";
     return false;
