--- conflicted
+++ resolved
@@ -149,29 +149,26 @@
 {
   vec_feat.clear();
 
-  std::ifstream stream(sfileNameFeats);
-  if (stream)
-  {
-    using feature_istream_iterator = std::istream_iterator<typename FeaturesT::value_type>;
-    feature_istream_iterator beg(stream), end;
-    vec_feat.assign(beg, end);
-    stream.clear(); // necessary since we the iterator invalidate the stream status
-    stream.close();
-  }
-  if (!stream)
-  {
-    OPENMVG_LOG_ERROR << "Cannot load the feature file: " << sfileNameFeats;
-  }
-  return static_cast<bool>(stream);
+  std::ifstream fileIn(sfileNameFeats.c_str());
+  if (!fileIn.is_open())
+  {
+    return false;
+  }
+  std::copy(
+    std::istream_iterator<typename FeaturesT::value_type >(fileIn),
+    std::istream_iterator<typename FeaturesT::value_type >(),
+    std::back_inserter(vec_feat));
+  const bool bOk = !fileIn.bad();
+  fileIn.close();
+  return bOk;
 }
 
 /// Write feats to file
-template<typename FeaturesT>
+template<typename FeaturesT >
 static bool saveFeatsToFile(
   const std::string & sfileNameFeats,
   FeaturesT & vec_feat)
 {
-<<<<<<< HEAD
   std::ofstream file(sfileNameFeats.c_str());
   if (!file.is_open())
     return false;
@@ -180,20 +177,6 @@
   const bool bOk = file.good();
   file.close();
   return bOk;
-=======
-  std::ofstream stream(sfileNameFeats);
-  if (stream)
-  {
-    std::copy(vec_feat.cbegin(), vec_feat.cend(),
-              std::ostream_iterator<typename FeaturesT::value_type >(stream,"\n"));
-    stream.close();
-  }
-  if (!stream)
-  {
-    OPENMVG_LOG_ERROR << "Cannot open the feature file: " << sfileNameFeats;
-  }
-  return static_cast<bool>(stream);
->>>>>>> 57b5d7a6
 }
 
 /// Export point feature based vector to a matrix [(x,y)'T, (x,y)'T]
@@ -205,12 +188,7 @@
   m.resize(2, vec_feats.size());
 
   size_t i = 0;
-<<<<<<< HEAD
   for (const auto &feat : vec_feats)
-=======
-  for (typename FeaturesT::const_iterator iter = vec_feats.cbegin();
-    iter != vec_feats.cend(); ++iter, ++i)
->>>>>>> 57b5d7a6
   {
     m.col(i) << feat.x(), feat.y();
   }
