// This is an adaptation of the Fisheye distortion model implemented in OpenCV
// https://github.com/Itseez/opencv/blob/master/modules/calib3d/src/fisheye.cpp

// Copyright (c) 2015 Romain Janvier <romain.janvier~AT~univ-orleans.fr> for the given adaptation

// This Source Code Form is subject to the terms of the Mozilla Public
// License, v. 2.0. If a copy of the MPL was not distributed with this
// file, You can obtain one at http://mozilla.org/MPL/2.0/.

#ifndef OPENMVG_CAMERA_PINHOLE_FISHEYE_HPP
#define OPENMVG_CAMERA_PINHOLE_FISHEYE_HPP

#include "openMVG/numeric/numeric.h"
#include "openMVG/cameras/Camera_Common.hpp"
#include "openMVG/cameras/Camera_Pinhole.hpp"

#include <vector>

namespace openMVG
{
namespace cameras
{

/**
* @brief Implement a simple Fish-eye camera model
*/
class Pinhole_Intrinsic_Fisheye : public Pinhole_Intrinsic
{
  typedef Pinhole_Intrinsic_Fisheye class_type;

  protected:

    /// center of distortion is applied by the Intrinsics class
    std::vector<double> params_; // K1, K2, K3, K4


  public:

<<<<<<< HEAD
    /**
    * @brief Constructor
    * @param w Width of image plane
    * @param h Height of image plane
    * @param focal Focal distance in pixel
    * @param ppx Principal point on X-axis
    * @param ppy Principal point on Y-axis
    * @param k1 Distortion coefficient
    * @param k2 Distortion coefficient
    * @param k3 Distortion coefficient
    * @param k4 Distortion coefficient
    */
    Pinhole_Intrinsic_Fisheye(
      int w = 0, int h = 0,
      double focal = 0.0, double ppx = 0, double ppy = 0,
      double k1 = 0.0, double k2 = 0.0, double k3 = 0.0, double k4 = 0.0 )
      : Pinhole_Intrinsic( w, h, focal, ppx, ppy )
    {
      params_ = {k1, k2, k3, k4};
    }

    /**
    * @brief Tell from which type the embed camera is
    * @retval PINHOLE_CAMERA_FISHEYE
    */
    EINTRINSIC getType() const
=======
  Pinhole_Intrinsic_Fisheye(
    int w = 0, int h = 0,
    double focal = 0.0, double ppx = 0, double ppy = 0,
    double k1 = 0.0, double k2 = 0.0, double k3 = 0.0, double k4 = 0.0)
        :Pinhole_Intrinsic(w, h, focal, ppx, ppy)
  {
    _params = {k1, k2, k3, k4};
  }

  EINTRINSIC getType() const override { return PINHOLE_CAMERA_FISHEYE; }

  bool have_disto() const override { return true;}

  Vec2 add_disto(const Vec2 & p) const override{
    const double eps = 1e-8;
    const double k1 = _params[0], k2 = _params[1], k3 = _params[2], k4 = _params[3];
    const double r = std::sqrt(p(0)*p(0) + p(1)*p(1));
    const double theta = std::atan(r);
    const double
      theta2 = theta*theta,
      theta3 = theta2*theta,
      theta4 = theta2*theta2,
      theta5 = theta4*theta,
      theta6 = theta3*theta3,
      theta7 = theta6*theta,
      theta8 = theta4*theta4,
      theta9 = theta8*theta;
    const double theta_dist = theta + k1*theta3 + k2*theta5 + k3*theta7 + k4*theta9;
    const double inv_r = r > eps ? 1.0/r : 1.0;
    const double cdist = r > eps ? theta_dist * inv_r : 1.0;
    return  p*cdist;
  }

  Vec2 remove_disto(const Vec2 & p) const override{
    const double eps = 1e-8;
    double scale = 1.0;
    const double theta_dist = std::sqrt(p[0]*p[0] + p[1]*p[1]);
    if (theta_dist > eps)
>>>>>>> 6ca1c9c5
    {
      return PINHOLE_CAMERA_FISHEYE;
    }

    /**
    * @brief Does the camera model handle a distortion field?
    * @retval true
    */
    virtual bool have_disto() const
    {
      return true;
    }

    /**
    * @brief Add the distortion field to a point (that is in normalized camera frame)
    * @param p Point before distortion computation (in normalized camera frame)
    * @return point with distortion
    */
    virtual Vec2 add_disto( const Vec2 & p ) const
    {
      const double eps = 1e-8;
      const double k1 = params_[0], k2 = params_[1], k3 = params_[2], k4 = params_[3];
      const double r = std::sqrt( p( 0 ) * p( 0 ) + p( 1 ) * p( 1 ) );
      const double theta = std::atan( r );
      const double
      theta2 = theta * theta,
      theta3 = theta2 * theta,
      theta4 = theta2 * theta2,
      theta5 = theta4 * theta,
      theta6 = theta3 * theta3,
      theta7 = theta6 * theta,
      theta8 = theta4 * theta4,
      theta9 = theta8 * theta;
      const double theta_dist = theta + k1 * theta3 + k2 * theta5 + k3 * theta7 + k4 * theta9;
      const double inv_r = r > eps ? 1.0 / r : 1.0;
      const double cdist = r > eps ? theta_dist * inv_r : 1.0;
      return  p * cdist;
    }

    /**
    * @brief Remove the distortion to a camera point (that is in normalized camera frame)
    * @param p Point with distortion
    * @return Point without distortion
    */
    virtual Vec2 remove_disto( const Vec2 & p ) const
    {
      const double eps = 1e-8;
      double scale = 1.0;
      const double theta_dist = std::sqrt( p[0] * p[0] + p[1] * p[1] );
      if ( theta_dist > eps )
      {
        double theta = theta_dist;
        for ( int j = 0; j < 10; ++j )
        {
          const double
            theta2 = theta * theta,
            theta4 = theta2 * theta2,
            theta6 = theta4 * theta2,
            theta8 = theta6 * theta2;
            theta = theta_dist /
                    ( 1 + params_[0] * theta2
                      + params_[1] * theta4
                      + params_[2] * theta6
                      + params_[3] * theta8 );
        }
        scale = std::tan( theta ) / theta_dist;
      }
      return p * scale;
    }
<<<<<<< HEAD

    /**
    * @brief Data wrapper for non linear optimization (get data)
    * @return vector of parameter of this intrinsic
    */
    virtual std::vector<double> getParams() const
    {
      std::vector<double> params = Pinhole_Intrinsic::getParams();
      params.push_back( params_[0] );
      params.push_back( params_[1] );
      params.push_back( params_[2] );
      params.push_back( params_[3] );
      return params;
    }

    /**
    * @brief Data wrapper for non linear optimization (update from data)
    * @param params List of params used to update this intrinsic
    * @retval true if update is correct
    * @retval false if there was an error during update
    */
    virtual bool updateFromParams( const std::vector<double> & params )
    {
      if ( params.size() == 7 )
      {
        *this = Pinhole_Intrinsic_Fisheye(
                  w_, h_,
                  params[0], params[1], params[2], // focal, ppx, ppy
                  params[3], params[4], params[5], params[6] ); // k1, k2, k3, k4
        return true;
      }
      else
      {
        return false;
      }
=======
    return p * scale;
  }

  // Data wrapper for non linear optimization (get data)
  std::vector<double> getParams() const override
  {
    std::vector<double> params = Pinhole_Intrinsic::getParams();
    params.push_back(_params[0]);
    params.push_back(_params[1]);
    params.push_back(_params[2]);
    params.push_back(_params[3]);
    return params;
  }

  // Data wrapper for non linear optimization (update from data)
  bool updateFromParams(const std::vector<double> & params) override
  {
    if (params.size() == 7) {
      *this = Pinhole_Intrinsic_Fisheye(
      _w, _h,
      params[0], params[1], params[2], // focal, ppx, ppy
      params[3], params[4], params[5], params[6]); // k1, k2, k3, k4
      return true;
>>>>>>> 6ca1c9c5
    }

    /**
    * @brief Return the list of parameter indexes that must be held constant
    * @param parametrization The given parametrization
    */
    virtual std::vector<int> subsetParameterization
    (
      const Intrinsic_Parameter_Type & parametrization) const
    {
      std::vector<int> constant_index;
      const int param = static_cast<int>(parametrization);
      if ( !(param & (int)Intrinsic_Parameter_Type::ADJUST_FOCAL_LENGTH)
          || param & (int)Intrinsic_Parameter_Type::NONE )
      {
        constant_index.push_back(0);
      }
      if ( !(param & (int)Intrinsic_Parameter_Type::ADJUST_PRINCIPAL_POINT)
          || param & (int)Intrinsic_Parameter_Type::NONE )
      {
        constant_index.push_back(1);
        constant_index.push_back(2);
      }
      if ( !(param & (int)Intrinsic_Parameter_Type::ADJUST_DISTORTION)
          || param & (int)Intrinsic_Parameter_Type::NONE )
      {
        constant_index.push_back(3);
        constant_index.push_back(4);
        constant_index.push_back(5);
        constant_index.push_back(6);
      }
      return constant_index;
    }

    /**
    * @brief Return the un-distorted pixel (with removed distortion)
    * @param p Input distorted pixel
    * @return Point without distortion
    */
    virtual Vec2 get_ud_pixel( const Vec2& p ) const
    {
      return cam2ima( remove_disto( ima2cam( p ) ) );
    }

    /**
    * @brief Return the distorted pixel (with added distortion)
    * @param p Input pixel
    * @return Distorted pixel
    */
    virtual Vec2 get_d_pixel( const Vec2& p ) const
    {
      return cam2ima( add_disto( ima2cam( p ) ) );
    }

    /**
    * @brief Serialization out
    * @param ar Archive
    */
    template <class Archive>
    void save( Archive & ar ) const
    {
      Pinhole_Intrinsic::save( ar );
      ar( cereal::make_nvp( "fisheye", params_ ) );
    }

    /**
    * @brief  Serialization in
    * @param ar Archive
    */
    template <class Archive>
    void load( Archive & ar )
    {
      Pinhole_Intrinsic::load( ar );
      ar( cereal::make_nvp( "fisheye", params_ ) );
    }

    /**
    * @brief Clone the object
    * @return A clone (copy of the stored object)
    */
    virtual IntrinsicBase * clone( void ) const
    {
      return new class_type( *this );
    }
<<<<<<< HEAD
=======
  }

  /// Return the un-distorted pixel (with removed distortion)
  Vec2 get_ud_pixel(const Vec2& p) const override
  {
    return cam2ima( remove_disto(ima2cam(p)) );
  }

  /// Return the distorted pixel (with added distortion)
  Vec2 get_d_pixel(const Vec2& p) const override
  {
    return cam2ima( add_disto(ima2cam(p)) );
  }

  // Serialization
  template <class Archive>
  void save( Archive & ar) const
  {
    Pinhole_Intrinsic::save(ar);
    ar(cereal::make_nvp("fisheye", _params));
  }

  // Serialization
  template <class Archive>
  void load( Archive & ar)
  {
    Pinhole_Intrinsic::load(ar);
    ar(cereal::make_nvp("fisheye", _params));
  }
>>>>>>> 6ca1c9c5
};


} // namespace cameras
} // namespace openMVG

#include <cereal/types/polymorphic.hpp>
#include <cereal/types/vector.hpp>

CEREAL_REGISTER_TYPE_WITH_NAME( openMVG::cameras::Pinhole_Intrinsic_Fisheye, "fisheye" );

#endif // #ifndef OPENMVG_CAMERA_PINHOLE_FISHEYE_HPP<|MERGE_RESOLUTION|>--- conflicted
+++ resolved
@@ -36,7 +36,6 @@
 
   public:
 
-<<<<<<< HEAD
     /**
     * @brief Constructor
     * @param w Width of image plane
@@ -57,52 +56,14 @@
     {
       params_ = {k1, k2, k3, k4};
     }
+    
+    ~Pinhole_Intrinsic_Fisheye() override = default;
 
     /**
     * @brief Tell from which type the embed camera is
     * @retval PINHOLE_CAMERA_FISHEYE
     */
-    EINTRINSIC getType() const
-=======
-  Pinhole_Intrinsic_Fisheye(
-    int w = 0, int h = 0,
-    double focal = 0.0, double ppx = 0, double ppy = 0,
-    double k1 = 0.0, double k2 = 0.0, double k3 = 0.0, double k4 = 0.0)
-        :Pinhole_Intrinsic(w, h, focal, ppx, ppy)
-  {
-    _params = {k1, k2, k3, k4};
-  }
-
-  EINTRINSIC getType() const override { return PINHOLE_CAMERA_FISHEYE; }
-
-  bool have_disto() const override { return true;}
-
-  Vec2 add_disto(const Vec2 & p) const override{
-    const double eps = 1e-8;
-    const double k1 = _params[0], k2 = _params[1], k3 = _params[2], k4 = _params[3];
-    const double r = std::sqrt(p(0)*p(0) + p(1)*p(1));
-    const double theta = std::atan(r);
-    const double
-      theta2 = theta*theta,
-      theta3 = theta2*theta,
-      theta4 = theta2*theta2,
-      theta5 = theta4*theta,
-      theta6 = theta3*theta3,
-      theta7 = theta6*theta,
-      theta8 = theta4*theta4,
-      theta9 = theta8*theta;
-    const double theta_dist = theta + k1*theta3 + k2*theta5 + k3*theta7 + k4*theta9;
-    const double inv_r = r > eps ? 1.0/r : 1.0;
-    const double cdist = r > eps ? theta_dist * inv_r : 1.0;
-    return  p*cdist;
-  }
-
-  Vec2 remove_disto(const Vec2 & p) const override{
-    const double eps = 1e-8;
-    double scale = 1.0;
-    const double theta_dist = std::sqrt(p[0]*p[0] + p[1]*p[1]);
-    if (theta_dist > eps)
->>>>>>> 6ca1c9c5
+    EINTRINSIC getType() const override
     {
       return PINHOLE_CAMERA_FISHEYE;
     }
@@ -111,7 +72,7 @@
     * @brief Does the camera model handle a distortion field?
     * @retval true
     */
-    virtual bool have_disto() const
+    bool have_disto() const override
     {
       return true;
     }
@@ -121,7 +82,7 @@
     * @param p Point before distortion computation (in normalized camera frame)
     * @return point with distortion
     */
-    virtual Vec2 add_disto( const Vec2 & p ) const
+    Vec2 add_disto( const Vec2 & p ) const override
     {
       const double eps = 1e-8;
       const double k1 = params_[0], k2 = params_[1], k3 = params_[2], k4 = params_[3];
@@ -147,7 +108,7 @@
     * @param p Point with distortion
     * @return Point without distortion
     */
-    virtual Vec2 remove_disto( const Vec2 & p ) const
+    Vec2 remove_disto( const Vec2 & p ) const override
     {
       const double eps = 1e-8;
       double scale = 1.0;
@@ -172,13 +133,12 @@
       }
       return p * scale;
     }
-<<<<<<< HEAD
 
     /**
     * @brief Data wrapper for non linear optimization (get data)
     * @return vector of parameter of this intrinsic
     */
-    virtual std::vector<double> getParams() const
+    std::vector<double> getParams() const override
     {
       std::vector<double> params = Pinhole_Intrinsic::getParams();
       params.push_back( params_[0] );
@@ -194,7 +154,7 @@
     * @retval true if update is correct
     * @retval false if there was an error during update
     */
-    virtual bool updateFromParams( const std::vector<double> & params )
+    bool updateFromParams( const std::vector<double> & params ) override
     {
       if ( params.size() == 7 )
       {
@@ -208,40 +168,15 @@
       {
         return false;
       }
-=======
-    return p * scale;
-  }
-
-  // Data wrapper for non linear optimization (get data)
-  std::vector<double> getParams() const override
-  {
-    std::vector<double> params = Pinhole_Intrinsic::getParams();
-    params.push_back(_params[0]);
-    params.push_back(_params[1]);
-    params.push_back(_params[2]);
-    params.push_back(_params[3]);
-    return params;
-  }
-
-  // Data wrapper for non linear optimization (update from data)
-  bool updateFromParams(const std::vector<double> & params) override
-  {
-    if (params.size() == 7) {
-      *this = Pinhole_Intrinsic_Fisheye(
-      _w, _h,
-      params[0], params[1], params[2], // focal, ppx, ppy
-      params[3], params[4], params[5], params[6]); // k1, k2, k3, k4
-      return true;
->>>>>>> 6ca1c9c5
     }
 
     /**
     * @brief Return the list of parameter indexes that must be held constant
     * @param parametrization The given parametrization
     */
-    virtual std::vector<int> subsetParameterization
+    std::vector<int> subsetParameterization
     (
-      const Intrinsic_Parameter_Type & parametrization) const
+      const Intrinsic_Parameter_Type & parametrization) const override
     {
       std::vector<int> constant_index;
       const int param = static_cast<int>(parametrization);
@@ -272,7 +207,7 @@
     * @param p Input distorted pixel
     * @return Point without distortion
     */
-    virtual Vec2 get_ud_pixel( const Vec2& p ) const
+    Vec2 get_ud_pixel( const Vec2& p ) const override
     {
       return cam2ima( remove_disto( ima2cam( p ) ) );
     }
@@ -282,7 +217,7 @@
     * @param p Input pixel
     * @return Distorted pixel
     */
-    virtual Vec2 get_d_pixel( const Vec2& p ) const
+    Vec2 get_d_pixel( const Vec2& p ) const override
     {
       return cam2ima( add_disto( ima2cam( p ) ) );
     }
@@ -313,42 +248,10 @@
     * @brief Clone the object
     * @return A clone (copy of the stored object)
     */
-    virtual IntrinsicBase * clone( void ) const
+    IntrinsicBase * clone( void ) const override
     {
       return new class_type( *this );
     }
-<<<<<<< HEAD
-=======
-  }
-
-  /// Return the un-distorted pixel (with removed distortion)
-  Vec2 get_ud_pixel(const Vec2& p) const override
-  {
-    return cam2ima( remove_disto(ima2cam(p)) );
-  }
-
-  /// Return the distorted pixel (with added distortion)
-  Vec2 get_d_pixel(const Vec2& p) const override
-  {
-    return cam2ima( add_disto(ima2cam(p)) );
-  }
-
-  // Serialization
-  template <class Archive>
-  void save( Archive & ar) const
-  {
-    Pinhole_Intrinsic::save(ar);
-    ar(cereal::make_nvp("fisheye", _params));
-  }
-
-  // Serialization
-  template <class Archive>
-  void load( Archive & ar)
-  {
-    Pinhole_Intrinsic::load(ar);
-    ar(cereal::make_nvp("fisheye", _params));
-  }
->>>>>>> 6ca1c9c5
 };
 
 
